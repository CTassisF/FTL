/* Pi-hole: A black hole for Internet advertisements
*  (c) 2017 Pi-hole, LLC (https://pi-hole.net)
*  Network-wide ad blocking via your own hardware.
*
*  FTL Engine
*  DNS Client Implementation
*
*  This file is copyright under the latest version of the EUPL.
*  Please see LICENSE file for your rights under this license. */

#include "FTL.h"

char *resolveHostname(const char *addr)
{
	// Get host name
	struct hostent *he = NULL;
	char *hostname = NULL;;
	bool IPv6 = false;

	// Check if this is a hidden client
	// if so, return "hidden" as hostname
	if(strcmp(addr, "0.0.0.0") == 0)
	{
		hostname = strdup("hidden");
		//if(hostname == NULL) return NULL;
		return hostname;
	}

	// Test if we want to resolve an IPv6 address
	if(strstr(addr,":") != NULL)
	{
		IPv6 = true;
	}

	if(IPv6 && config.resolveIPv6) // Resolve IPv6 address only if requested
	{
		struct in6_addr ipaddr;
		inet_pton(AF_INET6, addr, &ipaddr);
		he = gethostbyaddr(&ipaddr, sizeof ipaddr, AF_INET6);
	}
	else if(!IPv6 && config.resolveIPv4) // Resolve IPv4 address only if requested
	{
		struct in_addr ipaddr;
		inet_pton(AF_INET, addr, &ipaddr);
		he = gethostbyaddr(&ipaddr, sizeof ipaddr, AF_INET);
	}

	if(he == NULL)
	{
		// No hostname found
		hostname = strdup("");
		//if(hostname == NULL) return NULL;
	}
	else
	{
		// Return hostname copied to new memory location
		hostname = strdup(he->h_name);
		if(hostname == NULL) return NULL;
		// Convert hostname to lower case
		strtolower(hostname);
	}
	return hostname;
}

// This routine is run *after* garbage cleaning (default interval is once per hour)
// to account for possibly updated hostnames
void reresolveHostnames(void)
{
	int clientID;
	for(clientID = 0; clientID < counters->clients; clientID++)
	{
		// Memory validation
		validate_access("clients", clientID, true, __LINE__, __FUNCTION__, __FILE__);

		// Process this client only if it has at least one active query in the log
		if(clients[clientID].count < 1)
			continue;

		// Get client hostname
		char *oldhostname = getstr(clients[clientID].namepos);
		char *newhostname = resolveHostname(getstr(clients[clientID].ippos));
		if(strlen(newhostname) > 0 && strcmp(newhostname,oldhostname) != 0)
		{
			// Store client hostname
<<<<<<< HEAD
			clients[clientID].namepos = addstr(newhostname);
=======
			clients[clientID].name = strdup(hostname);
			clients[clientID].new = false;
>>>>>>> a4eabb7f
		}
		free(newhostname);
	}
}

// This routine is run *before* saving to the database (default interval is once per minute)
// to account for new clients (and forward destinations)
void resolveNewClients(void)
{
	int i;
	for(i = 0; i < counters->clients; i++)
	{
		// Memory validation
		validate_access("clients", i, true, __LINE__, __FUNCTION__, __FILE__);

		// Only try to resolve new clients
		// Note that it can happen that we are not able to find hostnames but we don't
		// want to try to resolve them every minute in this case.
		if(clients[i].new)
		{
			clients[i].namepos = addstr(resolveHostname(getstr(clients[i].ippos)));
			clients[i].new = false;
		}
	}
	for(i = 0; i < counters->forwarded; i++)
	{
		// Memory validation
		validate_access("forwarded", i, true, __LINE__, __FUNCTION__, __FILE__);

		// Only try to resolve new forward destinations
		if(forwarded[i].new)
		{
			char *ipaddr = getstr(forwarded[i].ippos);
			char *hostname = resolveHostname(ipaddr);
			forwarded[i].namepos = addstr(hostname);
			free(hostname);
			forwarded[i].new = false;
		}
	}
}<|MERGE_RESOLUTION|>--- conflicted
+++ resolved
@@ -82,12 +82,8 @@
 		if(strlen(newhostname) > 0 && strcmp(newhostname,oldhostname) != 0)
 		{
 			// Store client hostname
-<<<<<<< HEAD
 			clients[clientID].namepos = addstr(newhostname);
-=======
-			clients[clientID].name = strdup(hostname);
 			clients[clientID].new = false;
->>>>>>> a4eabb7f
 		}
 		free(newhostname);
 	}
