--- conflicted
+++ resolved
@@ -427,11 +427,7 @@
 	// Determine if this reply is an exact match for the queried domain
 	int domainID = queries[i].domainID;
 	validate_access("domains", domainID, true, __LINE__, __FUNCTION__, __FILE__);
-<<<<<<< HEAD
-	bool isExactMatch = (strcmp(getstr(domains[domainID].domainpos), name) == 0);
-=======
-	bool isExactMatch = (name != NULL && strcmp(domains[domainID].domain, name) == 0);
->>>>>>> ab9dc6eb
+	bool isExactMatch = (name != NULL && strcmp(getstr(domains[domainID].domainpos), name) == 0);
 
 	if((flags & F_CONFIG) && isExactMatch && !queries[i].complete)
 	{
