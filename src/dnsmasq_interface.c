/* Pi-hole: A black hole for Internet advertisements
*  (c) 2017 Pi-hole, LLC (https://pi-hole.net)
*  Network-wide ad blocking via your own hardware.
*
*  FTL Engine
*  dnsmasq interfacing routines
*
*  This file is copyright under the latest version of the EUPL.
*  Please see LICENSE file for your rights under this license. */

#define FTLDNS
#include "dnsmasq/dnsmasq.h"
#undef __USE_XOPEN
#include "FTL.h"
#include "enums.h"
#include "dnsmasq_interface.h"
#include "shmem.h"
#include "overTime.h"
#include "database/common.h"
#include "database/database-thread.h"
#include "datastructure.h"
#include "database/gravity-db.h"
#include "setupVars.h"
#include "daemon.h"
#include "timers.h"
#include "gc.h"
#include "api/socket.h"
#include "regex_r.h"
#include "config.h"
#include "capabilities.h"
#include "resolve.h"
#include "files.h"
#include "log.h"
// Prototype of getCacheInformation()
#include "api/api.h"
// global variable daemonmode
#include "args.h"
// handle_realtime_signals()
#include "signals.h"
// atomic_flag_test_and_set()
#include <stdatomic.h>
// Eventqueue routines
#include "events.h"


static void print_flags(const unsigned int flags);
static void query_set_reply(const unsigned int flags, const union all_addr *addr,
                            queriesData* query, const struct timeval response);
static unsigned long converttimeval(const struct timeval time) __attribute__((const));
<<<<<<< HEAD
static enum query_status detect_blocked_IP(const unsigned short flags, const union all_addr *addr, const queriesData *query, const domainsData *domain);
static void prepare_blocking_metadata(void);
=======
static void detect_blocked_IP(const unsigned short flags, const union all_addr *addr, const int queryID);
static void query_externally_blocked(const int queryID, const unsigned char status);
>>>>>>> 5aceaafc
static void query_blocked(queriesData* query, domainsData* domain, clientsData* client, const unsigned char new_status);

// Static blocking metadata
static union all_addr null_addrp = {{ 0 }};
static unsigned char force_next_DNS_reply = 0u;

// Adds debug information to the regular pihole.log file
char debug_dnsmasq_lines = 0;

// Fork-private copy of the interface name the most recent query came from
static struct {
	char name[IFNAMSIZ];
	union all_addr addr4;
	union all_addr addr6;
} next_iface = {"", {{0}}, {{0}}};

unsigned char* pihole_privacylevel = &config.privacylevel;
const char flagnames[][12] = {"F_IMMORTAL ", "F_NAMEP ", "F_REVERSE ", "F_FORWARD ", "F_DHCP ", "F_NEG ", "F_HOSTS ", "F_IPV4 ", "F_IPV6 ", "F_BIGNAME ", "F_NXDOMAIN ", "F_CNAME ", "F_DNSKEY ", "F_CONFIG ", "F_DS ", "F_DNSSECOK ", "F_UPSTREAM ", "F_RRNAME ", "F_SERVER ", "F_QUERY ", "F_NOERR ", "F_AUTH ", "F_DNSSEC ", "F_KEYTAG ", "F_SECSTAT ", "F_NO_RR ", "F_IPSET ", "F_NOEXTRA ", "F_SERVFAIL", "F_RCODE"};

void FTL_iface(const int ifidx, const struct irec *ifaces)
{
	// Invalidate data we have from the last interface/query
	// Set addresses to 0.0.0.0 and ::, respectively
	memset(&next_iface.addr4, 0, sizeof(next_iface.addr4));
	memset(&next_iface.addr6, 0, sizeof(next_iface.addr6));

	// Copy overwrite addresses if configured via REPLY_ADDR4 and/or REPLY_ADDR6 settings
	if(config.reply_addr.overwrite_v4)
		memcpy(&next_iface.addr4, &config.reply_addr.v4, sizeof(config.reply_addr.v4));
	if(config.reply_addr.overwrite_v6)
		memcpy(&next_iface.addr6, &config.reply_addr.v6, sizeof(config.reply_addr.v6));

	// Use dummy when interface record is not available
	next_iface.name[0] = '-';
	next_iface.name[1] = '\0';

	// Return early when there is no interface available at this point
	if(ifidx == -1 || ifaces == NULL)
		return;

	// Determine addresses of this interface
	const struct irec *iface;
	bool haveIPv4 = false, haveGUAv6 = false, haveULAv6 = false;
	for (iface = ifaces; iface != NULL; iface = iface->next)
	{
		// If this interface has no name, we skip it
		if(iface->name == NULL)
			continue;

		// Check if this is the interface we want
		if(iface->index != ifidx)
			continue;

		// Copy interface name
		strncpy(next_iface.name, iface->name, sizeof(next_iface.name)-1);
		next_iface.name[sizeof(next_iface.name)-1] = '\0';

		// Check if this family type is overwritten by config settings
		const int family = iface->addr.sa.sa_family;
		if((config.reply_addr.overwrite_v4 && family == AF_INET) ||
		   (config.reply_addr.overwrite_v6 && family == AF_INET6))
			continue;

		bool isULA = false, isGUA = false;
		// Check if this address is different from 0000:0000:0000:0000:0000:0000:0000:0000
		if(family == AF_INET6 && memcmp(&next_iface.addr6.addr6, &iface->addr.in6.sin6_addr, sizeof(iface->addr.in6.sin6_addr)) != 0)
		{
			// Extract first byte
			// We do not directly access the underlying union as
			// MUSL defines it differently than GNU C
			uint8_t firstbyte;
			memcpy(&firstbyte, &iface->addr.in6.sin6_addr, 1);
		        // Global Unicast Address (2000::/3, RFC 4291)
			isGUA = (firstbyte & 0x70) == 0x20;
			// Unique Local Address   (fc00::/7, RFC 4193)
			isULA = (firstbyte & 0xfe) == 0xfc;
			// Store IPv6 address only if we don't already have a GUA or ULA address
			// This makes the preference:
			//  1. ULA
			//  2. GUA
			//  3. Link-local
			if((!haveGUAv6 && !haveULAv6) || (haveGUAv6 && isULA))
			{
				memcpy(&next_iface.addr6.addr6, &iface->addr.in6.sin6_addr, sizeof(iface->addr.in6.sin6_addr));
				if(isGUA)
					haveGUAv6 = true;
				else if(isULA)
					haveULAv6 = true;
			}
		}
		// Check if this address is different from 0.0.0.0
		else if(family == AF_INET && memcmp(&next_iface.addr4.addr4, &iface->addr.in.sin_addr, sizeof(iface->addr.in.sin_addr)) != 0)
		{
			haveIPv4 = true;
			// Store IPv4 address
			memcpy(&next_iface.addr4.addr4, &iface->addr.in.sin_addr, sizeof(iface->addr.in.sin_addr));
		}

		// Debug logging
		if(config.debug & DEBUG_NETWORKING)
		{
			char buffer[ADDRSTRLEN+1] = { 0 };
			if(family == AF_INET)
				inet_ntop(AF_INET, &iface->addr.in.sin_addr, buffer, ADDRSTRLEN);
			else if(family == AF_INET6)
				inet_ntop(AF_INET6, &iface->addr.in6.sin6_addr, buffer, ADDRSTRLEN);
			logg("Interface (%d) %s has IPv%i address %s %s", ifidx, next_iface.name,
				family == AF_INET ? 4 : 6, buffer, isGUA ? "(GUA)" : isULA ? "(ULA)" : "(other)");
		}


		// Exit loop early if we already have everything we need
		// (a valid IPv4 address + a valid ULA IPv6 address)
		if(haveIPv4 && haveULAv6)
			break;
	}
}

static bool check_domain_blocked(const char *domain, const int clientID,
                                 clientsData *client, queriesData *query, DNSCacheData *dns_cache,
                                 const char **blockingreason, unsigned char *new_status)
{
	// Check domains against exact blacklist
	// Skipped when the domain is whitelisted
	bool blockDomain = false;
	if(in_blacklist(domain, client))
	{
		// We block this domain
		blockDomain = true;
		*new_status = QUERY_BLACKLIST;
		*blockingreason = "exactly blacklisted";

		// Mark domain as exactly blacklisted for this client
		dns_cache->blocking_status = BLACKLIST_BLOCKED;
		return true;
	}

	// Check domains against gravity domains
	// Skipped when the domain is whitelisted or blocked by exact blacklist
	if(!query->flags.whitelisted && !blockDomain &&
	   in_gravity(domain, client))
	{
		// We block this domain
		blockDomain = true;
		*new_status = QUERY_GRAVITY;
		*blockingreason = "gravity blocked";

		// Mark domain as gravity blocked for this client
		dns_cache->blocking_status = GRAVITY_BLOCKED;
		return true;
	}

	// Check domain against blacklist regex filters
	// Skipped when the domain is whitelisted or blocked by exact blacklist or gravity
	int regex_idx = 0;
	if(!query->flags.whitelisted && !blockDomain &&
	   (regex_idx = match_regex(domain, dns_cache, client->id, REGEX_BLACKLIST, false)) > -1)
	{
		// We block this domain
		blockDomain = true;
		*new_status = QUERY_REGEX;
		*blockingreason = "regex blacklisted";

		// Mark domain as regex matched for this client
		dns_cache->blocking_status = REGEX_BLOCKED;
		dns_cache->black_regex_idx = regex_idx;
		return true;
	}

	// Not blocked
	return false;
}

static bool _FTL_check_blocking(int queryID, int domainID, int clientID, const char **blockingreason,
                                const char* file, const int line)
{
	// Only check blocking conditions when global blocking is enabled
	if(blockingstatus == BLOCKING_DISABLED)
	{
		return false;
	}

	// Get query, domain and client pointers
	queriesData* query  = getQuery(queryID,   true);
	domainsData* domain = getDomain(domainID, true);
	clientsData* client = getClient(clientID, true);
	unsigned int cacheID = findCacheID(domainID, clientID, query->type);
	DNSCacheData *dns_cache = getDNSCache(cacheID, true);
	if(query == NULL || domain == NULL || client == NULL || dns_cache == NULL)
	{
		// Encountered memory error, skip query
		logg("WARN: No memory available, skipping query analysis");
		return false;
	}

	// Skip the entire chain of tests if we already know the answer for this
	// particular client
	unsigned char blockingStatus = dns_cache->blocking_status;
	char *domainstr = (char*)getstr(domain->domainpos);
	switch(blockingStatus)
	{
		case UNKNOWN_BLOCKED:
			// New domain/client combination.
			// We have to go through all the tests below
			if(config.debug & DEBUG_QUERIES)
			{
				logg("%s is not known", domainstr);
			}

			break;

		case BLACKLIST_BLOCKED:
			// Known as exactly blacklistes, we
			// return this result early, skipping
			// all the lengthy tests below
			*blockingreason = "exactly blacklisted";
			if(config.debug & DEBUG_QUERIES)
			{
				logg("%s is known as %s", domainstr, *blockingreason);
			}

			// Do not block if the entire query is to be permitted
			// as something along the CNAME path hit the whitelist
			if(!query->flags.whitelisted)
			{
				force_next_DNS_reply = dns_cache->force_reply;
				query_blocked(query, domain, client, QUERY_BLACKLIST);
				return true;
			}
			break;

		case GRAVITY_BLOCKED:
			// Known as gravity blocked, we
			// return this result early, skipping
			// all the lengthy tests below
			*blockingreason = "gravity blocked";
			if(config.debug & DEBUG_QUERIES)
			{
				logg("%s is known as %s", domainstr, *blockingreason);
			}

			// Do not block if the entire query is to be permitted
			// as sometving along the CNAME path hit the whitelist
			if(!query->flags.whitelisted)
			{
				force_next_DNS_reply = dns_cache->force_reply;
				query_blocked(query, domain, client, QUERY_GRAVITY);
				return true;
			}
			break;

		case REGEX_BLOCKED:
			// Known as regex blacklisted, we
			// return this result early, skipping
			// all the lengthy tests below
			*blockingreason = "regex blacklisted";
			if(config.debug & DEBUG_QUERIES)
			{
				logg("%s is known as %s", domainstr, *blockingreason);
				force_next_DNS_reply = dns_cache->force_reply;
			}

			// Do not block if the entire query is to be permitted
			// as sometving along the CNAME path hit the whitelist
			if(!query->flags.whitelisted)
			{
				query_blocked(query, domain, client, QUERY_REGEX);
				return true;
			}
			break;

		case WHITELISTED:
			// Known as whitelisted, we
			// return this result early, skipping
			// all the lengthy tests below
			if(config.debug & DEBUG_QUERIES)
			{
				logg("%s is known as not to be blocked (whitelisted)", domainstr);
			}

			query->flags.whitelisted = true;

			return false;
			break;

		case NOT_BLOCKED:
			// Known as not blocked, we
			// return this result early, skipping
			// all the lengthy tests below
			if(config.debug & DEBUG_QUERIES)
			{
				logg("%s is known as not to be blocked", domainstr);
			}

			return false;
			break;
	}

	// Skip all checks and continue if we hit already at least one whitelist in the chain
	if(query->flags.whitelisted)
	{
		if(config.debug & DEBUG_QUERIES)
		{
			logg("Query is permitted as at least one whitelist entry matched");
		}
		return false;
	}

	// Make a local copy of the domain string. The  string memory may get
	// reorganized in the following. We cannot expect domainstr to remain
	// valid for all time.
	domainstr = strdup(domainstr);
	const char *blockedDomain = domainstr;

	// Check whitelist (exact + regex) for match
	query->flags.whitelisted = in_whitelist(domainstr, dns_cache, client);

	bool blockDomain = false;
	unsigned char new_status = QUERY_UNKNOWN;

	// Check blacklist (exact + regex) and gravity for queried domain
	if(!query->flags.whitelisted)
	{
		blockDomain = check_domain_blocked(domainstr, clientID, client, query, dns_cache, blockingreason, &new_status);
	}

	// Check blacklist (exact + regex) and gravity for _esni.domain if enabled (defaulting to true)
	if(config.block_esni && !query->flags.whitelisted && !blockDomain && strncasecmp(domainstr, "_esni.", 6u) == 0)
	{
		blockDomain = check_domain_blocked(domainstr + 6u, clientID, client, query, dns_cache, blockingreason, &new_status);

		if(blockDomain)
		{
			// Truncate "_esni." from queried domain if the parenting domain was the reason for blocking this query
			blockedDomain = domainstr + 6u;
			// Force next DNS reply to be NXDOMAIN for _esni.* queries
			force_next_DNS_reply = NXDOMAIN;
			dns_cache->force_reply = NXDOMAIN;
		}
	}

	// Common actions regardless what the possible blocking reason is
	if(blockDomain)
	{
		// Adjust counters
		query_blocked(query, domain, client, new_status);

		// Debug output
		if(config.debug & DEBUG_QUERIES)
			logg("Blocking %s as %s is %s", domainstr, blockedDomain, *blockingreason);
	}
	else
	{
		// Explicitly mark as not blocked to skip the entire
		// gravity/blacklist chain when the same client asks
		// for the same domain in the future. Explicitly store
		// domain as whitelisted if this is the case
		dns_cache->blocking_status = query->flags.whitelisted ? WHITELISTED : NOT_BLOCKED;
	}

	free(domainstr);
	return blockDomain;
}


bool _FTL_CNAME(const char *domain, const struct crec *cpp, const int id, const char* file, const int line)
{
	// Does the user want to skip deep CNAME inspection?
	if(!config.cname_inspection)
	{
		return false;
	}

	// Lock shared memory
	lock_shm();

	// Get CNAME destination and source (if applicable)
	const char *src = cpp != NULL ? cpp->flags & F_BIGNAME ? cpp->name.bname->name : cpp->name.sname : NULL;
	const char *dst = domain;

	// Save status and upstreamID in corresponding query identified by dnsmasq's ID
	const int queryID = findQueryID(id);
	if(queryID < 0)
	{
		// This may happen e.g. if the original query was a PTR query
		// or "pi.hole" and we ignored them altogether
		unlock_shm();
		return false;
	}

	// Get query pointer so we can later extract the client requesting this domain for
	// the per-client blocking evaluation
	queriesData* query = getQuery(queryID, true);
	if(query == NULL)
	{
		// Nothing to be done here
		unlock_shm();
		return false;
	}

	// Example to make the terminology used in here clear:
	// CNAME abc -> 123
	// CNAME 123 -> 456
	// CNAME 456 -> 789
	// parent_domain: abc
	// child_domains: [123, 456, 789]

	// parent_domain = Domain at the top of the CNAME path
	// This is the domain which was queried first in this chain
	const int parent_domainID = query->domainID;

	// child_domain = Intermediate domain in CNAME path
	// This is the domain which was queried later in this chain
	char *child_domain = strdup(domain);
	// Convert to lowercase for matching
	strtolower(child_domain);
	const int child_domainID = findDomainID(child_domain, false);

	// Get client ID from the original query (the entire chain always
	// belongs to the same client)
	const int clientID = query->clientID;

	// Check per-client blocking for the child domain
	const char *blockingreason = NULL;
	const bool block = FTL_check_blocking(queryID, child_domainID, clientID, &blockingreason);

	// If we find during a CNAME inspection that we want to block the entire chain,
	// the originally queried domain itself was not counted as blocked. We have to
	// correct this when we are going to short-circuit the entire query
	if(block)
	{
		// Increase blocked count of parent domain
		domainsData* parent_domain = getDomain(parent_domainID, true);
		parent_domain->blockedcount++;

		// Store query response as CNAME type
		struct timeval response;
		gettimeofday(&response, 0);
		query_set_reply(F_CNAME, NULL, query, response);

		// Store domain that was the reason for blocking the entire chain
		query->CNAME_domainID = child_domainID;

		// Change blocking reason into CNAME-caused blocking
		if(query->status == QUERY_GRAVITY)
		{
			query_set_status(query, QUERY_GRAVITY_CNAME);
		}
		else if(query->status == QUERY_REGEX)
		{
			// Get parent and child DNS cache entries
			const int parent_cacheID = findCacheID(parent_domainID, clientID, query->type);
			const int child_cacheID = findCacheID(child_domainID, clientID, query->type);

			// Get cache pointers
			DNSCacheData *parent_cache = getDNSCache(parent_cacheID, true);
			DNSCacheData *child_cache = getDNSCache(child_cacheID, true);

			// Propagate ID of responsible regex up from the child to the parent domain
			if(parent_cache != NULL && child_cache != NULL)
			{
				child_cache->black_regex_idx = parent_cache->black_regex_idx;
			}

			// Set status
			query_set_status(query, QUERY_REGEX_CNAME);
		}
		else if(query->status == QUERY_BLACKLIST)
		{
			// Only set status
			query_set_status(query, QUERY_BLACKLIST_CNAME);
		}
	}

	// Debug logging for deep CNAME inspection (if enabled)
	if(config.debug & DEBUG_QUERIES)
	{
		if(src == NULL)
			logg("Query %d: CNAME %s", id, dst);
		else
			logg("Query %d: CNAME %s ---> %s", id, src, dst);
	}

	// Return result
	free(child_domain);
	unlock_shm();
	return block;
}


bool _FTL_new_query(const unsigned int flags, const char *name,
                    const char **blockingreason, union mysockaddr *addr,
                    const char *types, const unsigned short qtype, const int id,
                    const ednsData *edns, const enum protocol proto,
                    const char* file, const int line)
{
	// Create new query in data structure

	// Get timestamp
	const time_t querytimestamp = time(NULL);

	// Save request time
	struct timeval request;
	gettimeofday(&request, 0);

	// Determine query type
	enum query_types querytype;
	switch(qtype)
	{
		case T_A:
			querytype = TYPE_A;
			break;
		case T_AAAA:
			querytype = TYPE_AAAA;
			break;
		case T_ANY:
			querytype = TYPE_ANY;
			break;
		case T_SRV:
			querytype = TYPE_SRV;
			break;
		case T_SOA:
			querytype = TYPE_SOA;
			break;
		case T_PTR:
			querytype = TYPE_PTR;
			break;
		case T_TXT:
			querytype = TYPE_TXT;
			break;
		case T_NAPTR:
			querytype = TYPE_NAPTR;
			break;
		case T_MX:
			querytype = TYPE_MX;
			break;
		case T_DS:
			querytype = TYPE_DS;
			break;
		case T_RRSIG:
			querytype = TYPE_RRSIG;
			break;
		case T_DNSKEY:
			querytype = TYPE_DNSKEY;
			break;
		case T_NS:
			querytype = TYPE_NS;
			break;
		case 64: // Scn. 2 of https://datatracker.ietf.org/doc/draft-ietf-dnsop-svcb-https/
			querytype = TYPE_SVCB;
			break;
		case 65: // Scn. 2 of https://datatracker.ietf.org/doc/draft-ietf-dnsop-svcb-https/
			querytype = TYPE_HTTPS;
			break;
		default:
			querytype = TYPE_OTHER;
			break;
	}

	// Skip AAAA queries if user doesn't want to have them analyzed
	if(!config.analyze_AAAA && querytype == TYPE_AAAA)
	{
		if(config.debug & DEBUG_QUERIES)
			logg("Not analyzing AAAA query");
		return false;
	}

	// If domain is "pi.hole" we skip this query
	if(strcasecmp(name, "pi.hole") == 0)
		return false;

	// Convert domain to lower case
	char *domainString = strdup(name);
	strtolower(domainString);

	// Get client IP address
	// The requestor's IP address can be rewritten using EDNS(0) client
	// subnet (ECS) data), however, we do not rewrite the IPs ::1 and
	// 127.0.0.1 to avoid queries originating from localhost of the
	// *distant* machine as queries coming from the *local* machine
	const sa_family_t family = addr->sa.sa_family;
	char clientIP[ADDRSTRLEN+1] = { 0 };
	if(config.edns0_ecs && edns->client_set)
	{
		// Use ECS provided client
		strncpy(clientIP, edns->client, ADDRSTRLEN);
		clientIP[ADDRSTRLEN] = '\0';
	}
	else
	{
		// Use original requestor
		inet_ntop(family,
		          family == AF_INET ?
		             (union mysockaddr*)&addr->in.sin_addr :
				(union mysockaddr*)&addr->in6.sin6_addr,
		          clientIP, ADDRSTRLEN);
	}

	// Check if user wants to skip queries coming from localhost
	if(config.ignore_localhost &&
	   (strcmp(clientIP, "127.0.0.1") == 0 || strcmp(clientIP, "::1") == 0))
	{
		free(domainString);
		return false;
	}

	// Lock shared memory
	lock_shm();
	const int queryID = counters->queries;

	// Find client IP
	const int clientID = findClientID(clientIP, true, false);

	// Get client pointer
	clientsData* client = getClient(clientID, true);
	if(client == NULL)
	{
		// Encountered memory error, skip query
		// Free allocated memory
		free(domainString);
		// Release thread lock
		unlock_shm();
		return false;
	}

	// Check rate-limit for this client
	if(config.rate_limit.count > 0 &&
	   ++client->rate_limit > config.rate_limit.count)
	{
		if(config.debug & DEBUG_QUERIES)
		{
			logg("Rate-limiting %s %s query \"%s\" from %s:%s",
			     proto == TCP ? "TCP" : "UDP",
			     types, domainString, next_iface.name, clientIP);
		}

		// Block this query
		force_next_DNS_reply = REFUSED;

		// Do not further process this query, Pi-hole has never seen it
		unlock_shm();
		return true;
	}

	// Log new query if in debug mode
	if(config.debug & DEBUG_QUERIES)
	{
		logg("**** new %s %s query \"%s\" from %s:%s (ID %i, FTL %i, %s:%i)",
		     proto == TCP ? "TCP" : "UDP",
		     types, domainString, next_iface.name, clientIP, id, queryID, file, line);
	}

	// Update counters
	counters->querytype[querytype-1]++;

	// Update overTime
	const unsigned int timeidx = getOverTimeID(querytimestamp);

	// Skip rest of the analysis if this query is not of type A or AAAA
	// but user wants to see only A and AAAA queries (pre-v4.1 behavior)
	if(config.analyze_only_A_AAAA && querytype != TYPE_A && querytype != TYPE_AAAA)
	{
		// Don't process this query further here, we already counted it
		if(config.debug & DEBUG_QUERIES) logg("Notice: Skipping new query: %s (%i)", types, id);
		free(domainString);
		unlock_shm();
		return false;
	}

	// Go through already knows domains and see if it is one of them
	const int domainID = findDomainID(domainString, true);

	// Save everything
	queriesData* query = getQuery(queryID, false);
	if(query == NULL)
	{
		// Encountered memory error, skip query
		logg("WARN: No memory available, skipping query analysis");
		// Free allocated memory
		free(domainString);
		// Release thread lock
		unlock_shm();
		return false;
	}

	// Fill query object with available data
	query->magic = MAGICBYTE;
	query->timestamp = querytimestamp;
	query->type = querytype;
	query->qtype = qtype;
	query->id = id; // Has to be set before calling query_set_status()

	// This query is unknown as long as no reply has been found and analyzed
	counters->status[QUERY_UNKNOWN]++;
	query_set_status(query, QUERY_UNKNOWN);
	query->domainID = domainID;
	query->clientID = clientID;
	query->timeidx = timeidx;
	// Initialize database rowID with zero, will be set when the query is stored in the long-term DB
	query->db = 0;
	query->flags.complete = false;
	query->response = converttimeval(request);
	// Initialize reply type
	query->reply = REPLY_UNKNOWN;
	// Store DNSSEC result for this domain
	query->dnssec = DNSSEC_UNSPECIFIED;
	query->CNAME_domainID = -1;
	// This query is not yet known ad forwarded or blocked
	query->flags.blocked = false;
	query->flags.whitelisted = false;

	// Indicator that this query was not forwarded so far
	query->upstreamID = -1;

	// Check and apply possible privacy level rules
	// The currently set privacy level (at the time the query is
	// generated) is stored in the queries structure
	query->privacylevel = config.privacylevel;

	// Increase DNS queries counter
	counters->queries++;

	// Update overTime data
	overTime[timeidx].total++;

	// Update overTime data structure with the new client
	change_clientcount(client, 0, 0, timeidx, 1);

	// Set lastQuery timer and add one query for network table
	client->lastQuery = querytimestamp;
	client->numQueriesARP++;

	// Process interface information of client (if available)
	// Skip interface name length 1 to skip "-". No real interface should
	// have a name with a length of 1...
	if(strlen(next_iface.name) > 1)
	{
		if(client->ifacepos == 0u)
		{
			// Store in the client data if unknown so far
			client->ifacepos = addstr(next_iface.name);
		}
		else
		{
			// Check if this is still the same interface or
			// if the client moved to another interface
			// (may require group re-processing)
			const char *oldiface = getstr(client->ifacepos);
			if(strcasecmp(oldiface, next_iface.name) != 0)
			{
				if(config.debug & DEBUG_CLIENTS)
				{
					const char *clientName = getstr(client->namepos);
					logg("Client %s (%s) changed interface: %s -> %s",
					     clientIP, clientName, oldiface, next_iface.name);
				}

				gravityDB_reload_groups(client);
			}
		}
	}

	// Set client MAC address from EDNS(0) information (if available)
	if(config.edns0_ecs && edns->mac_set)
	{
		memcpy(client->hwaddr, edns->mac_byte, 6);
		client->hwlen = 6;
	}

	// Try to obtain MAC address from dnsmasq's cache (also asks the kernel)
	if(client->hwlen < 1)
	{
		client->hwlen = find_mac(addr, client->hwaddr, 1, time(NULL));
		if(config.debug & DEBUG_ARP)
		{
			if(client->hwlen == 6)
				logg("find_mac(\"%s\") returned hardware address "
				     "%02X:%02X:%02X:%02X:%02X:%02X", clientIP,
				     client->hwaddr[0], client->hwaddr[1], client->hwaddr[2],
				     client->hwaddr[3], client->hwaddr[4], client->hwaddr[5]);
			else
				logg("find_mac(\"%s\") returned %i bytes of data",
				     clientIP, client->hwlen);
		}
	}

	bool blockDomain = FTL_check_blocking(queryID, domainID, clientID, blockingreason);

	// Free allocated memory
	free(domainString);

	// Release thread lock
	unlock_shm();

	return blockDomain;
}

void _FTL_get_blocking_metadata(union all_addr **addrp, unsigned int *flags, const char* file, const int line)
{
	// Check first if we need to force our reply to something different than the
	// default/configured blocking mode. For instance, we need to force NXDOMAIN
	// for intercepted _esni.* queries.
	if(force_next_DNS_reply == NXDOMAIN)
	{
		*flags = F_NXDOMAIN;
		// Reset DNS reply forcing
		force_next_DNS_reply = 0u;
		return;
	}
	else if(force_next_DNS_reply == REFUSED)
	{
		// Empty flags result in REFUSED
		*flags = 0;
		// Reset DNS reply forcing
		force_next_DNS_reply = 0u;
		return;
	}

	// Add flags according to current blocking mode
	// We bit-add here as flags already contains either F_IPV4 or F_IPV6
	// Set blocking_flags to F_HOSTS so dnsmasq logs blocked queries being answered from a specific source
	// (it would otherwise assume it knew the blocking status from cache which would prevent us from
	// printing the blocking source (blacklist, regex, gravity) in dnsmasq's log file, our pihole.log)
	*flags |= F_HOSTS;

	if(*flags & F_IPV6)
	{
		// Pass blocking IPv6 address
		if(config.blockingmode == MODE_IP)
			*addrp = &next_iface.addr6;
		else
			*addrp = &null_addrp;
	}
	else
	{
		// Pass blocking IPv4 address
		if(config.blockingmode == MODE_IP || config.blockingmode == MODE_IP_NODATA_AAAA)
			*addrp = &next_iface.addr4;
		else
			*addrp = &null_addrp;
	}

	if(config.blockingmode == MODE_NX)
	{
		// If we block in NXDOMAIN mode, we add the NEGATIVE response
		// and the NXDOMAIN flags
		*flags = F_NXDOMAIN;
	}
	else if(config.blockingmode == MODE_NODATA ||
	       (config.blockingmode == MODE_IP_NODATA_AAAA && (*flags & F_IPV6)))
	{
		// If we block in NODATA mode or NODATA for AAAA queries, we apply
		// the NOERROR response flag. This ensures we're sending an empty response
		*flags = F_NOERR;
	}
}

void _FTL_forwarded(const unsigned int flags, const char *name, const struct server *serv, const int id,
                    const char* file, const int line)
{
	// Save that this query got forwarded to an upstream server

	// Lock shared memory
	lock_shm();

	// Get forward destination IP address and port
	in_port_t upstreamPort = 53;
	char dest[ADDRSTRLEN];
	// If addr == NULL, we will only duplicate an empty string instead of uninitialized memory
	dest[0] = '\0';
	if(serv != NULL)
	{
		if(serv->addr.sa.sa_family == AF_INET)
		{
			inet_ntop(AF_INET, &serv->addr.in.sin_addr, dest, ADDRSTRLEN);
			upstreamPort = ntohs(serv->addr.in.sin_port);
		}
		else
		{
			inet_ntop(AF_INET6, &serv->addr.in6.sin6_addr, dest, ADDRSTRLEN);
			upstreamPort = ntohs(serv->addr.in6.sin6_port);
		}
	}

	// Convert upstreamIP to lower case
	char *upstreamIP = strdup(dest);
	strtolower(upstreamIP);

	// Debug logging
	if(config.debug & DEBUG_QUERIES)
		logg("**** forwarded %s to %s#%u (ID %i, %s:%i)",
		     name, upstreamIP, upstreamPort, id, file, line);

	// Save status and upstreamID in corresponding query identified by dnsmasq's ID
	const int queryID = findQueryID(id);
	if(queryID < 0)
	{
		// This may happen e.g. if the original query was a PTR query or "pi.hole"
		// as we ignore them altogether
		free(upstreamIP);
		unlock_shm();
		return;
	}

	// Get query pointer
	queriesData* query = getQuery(queryID, true);

	// Proceed only if
	// - current query has not been marked as replied to so far
	//   (it could be that answers from multiple forward
	//    destinations are coming in for the same query)
	// - the query was formally known as cached but had to be forwarded
	//   (this is a special case further described below)
	// Use short-circuit evaluation to check if query is NULL
	if(query == NULL || (query->flags.complete && query->status != QUERY_CACHE))
	{
		free(upstreamIP);
		unlock_shm();
		return;
	}

	// Get ID of upstream destination, create new upstream record
	// if not found in current data structure
	const int upstreamID = findUpstreamID(upstreamIP, upstreamPort);
	query->upstreamID = upstreamID;

	upstreamsData *upstream = getUpstream(upstreamID, true);
	if(upstream != NULL)
	{
		upstream->count++;
		upstream->lastQuery = time(NULL);
	}

	if(query->status == QUERY_CACHE)
	{
		// Detect if we cached the <CNAME> but need to ask the upstream
		// servers for the actual IPs now, we remove this query from the
		// counters for cache replied queries as we had to forward a
		// request for it. Example:
		// Assume a domain a.com is a CNAME which is cached and has a very
		// long TTL. It point to another domain server.a.com which has an
		// A record but this has a much lower TTL.
		// If you now query a.com and then again after some time, you end
		// up in a situation where dnsmasq can answer the first level of
		// the DNS result (the CNAME) from cache, hence the status of this
		// query is marked as "answered from cache" in FTLDNS. However, for
		// server.a.com wit the much shorter TTL, we still have to forward
		// something and ask the upstream server for the final IP address.

		// Correct reply timer
		struct timeval response;
		gettimeofday(&response, 0);
		// Reset timer, shift slightly into the past to acknowledge the time
		// FTLDNS needed to look up the CNAME in its cache
		query->response = converttimeval(response) - query->response;
	}
	else
	{
		// Normal forwarded query (status is set below)
		// Hereby, this query is now fully determined
		query->flags.complete = true;
	}

	// Set query status to forwarded only after the
	// if(query->status == QUERY_CACHE) { ... }
	// from above as otherwise this check will always
	// be negative
	query_set_status(query, QUERY_FORWARDED);

	// Release allocated memory
	free(upstreamIP);

	// Unlock shared memory
	unlock_shm();
}

void FTL_dnsmasq_reload(void)
{
	// This function is called by the dnsmasq code on receive of SIGHUP
	// *before* clearing the cache and rereading the lists
	logg("Reloading DNS cache");

	// Request reload the privacy level
	set_event(RELOAD_PRIVACY_LEVEL);

	// Inspect 01-pihole.conf to see if Pi-hole blocking is enabled,
	// i.e. if /etc/pihole/gravity.list is sourced as addn-hosts file
	check_blocking_status();

	// Reread pihole-FTL.conf to see which blocking mode the user wants to use
	// It is possible to change the blocking mode here as we anyhow clear the
	// cache and reread all blocking lists
	// Passing NULL to this function means it has to open the config file on
	// its own behalf (on initial reading, the config file is already opened)
	get_blocking_mode(NULL);

	// Reread pihole-FTL.conf to see which debugging flags are set
	read_debuging_settings(NULL);

	// Gravity database updates
	// - (Re-)open gravity database connection
	// - Get number of blocked domains
	// - Read and compile regex filters (incl. per-client)
	// - Flush FTL's DNS cache
	set_event(RELOAD_GRAVITY);

	// Print current set of capabilities if requested via debug flag
	if(config.debug & DEBUG_CAPS)
		check_capabilities();

	// Set resolver as ready
	resolver_ready = true;
}

void _FTL_reply(const unsigned int flags, const char *name, const union all_addr *addr, const int id,
                const char* file, const int line)
{
	// Lock shared memory
	lock_shm();

	// Determine returned result if available
	char dest[ADDRSTRLEN]; dest[0] = '\0';
	if(addr)
	{
		inet_ntop((flags & F_IPV4) ? AF_INET : AF_INET6, addr, dest, ADDRSTRLEN);
	}

	// Extract answer (used e.g. for detecting if a local config is a user-defined
	// wildcard blocking entry in form "server=/tobeblocked.com/")
	const char *answer = dest;
	if(flags & F_CNAME)
		answer = "(CNAME)";
	else if((flags & F_NEG) && (flags & F_NXDOMAIN))
		answer = "(NXDOMAIN)";
	else if(flags & F_NEG)
		answer = "(NODATA)";
	else if(flags & F_RCODE && addr != NULL)
	{
		unsigned int rcode = addr->log.rcode;
		if(rcode == REFUSED)
		{
			// This happens, e.g., in a "nowhere to forward to" situation
			answer = "REFUSED (nowhere to forward to)";
		}
		else if(rcode == SERVFAIL)
		{
			// This happens on upstream destionation errors
			answer = "SERVFAIL";
		}
	}

	// Possible debugging output
	if(config.debug & DEBUG_QUERIES)
	{
		logg("**** got reply %s is %s (ID %i, %s:%i)", name, answer, id, file, line);
		print_flags(flags);
	}

	// Get response time
	struct timeval response;
	gettimeofday(&response, 0);

	// Save status in corresponding query identified by dnsmasq's ID
	const int i = findQueryID(id);
	if(i < 0)
	{
		// This may happen e.g. if the original query was "pi.hole"
		if(config.debug & DEBUG_QUERIES) logg("FTL_reply(): Query %i has not been found", id);
		unlock_shm();
		return;
	}

	// Get query pointer
	queriesData* query = getQuery(i, true);

	// Check if reply time is still unknown
	// We only process the first reply in here
	// Use short-circuit evaluation to check if query is NULL
	if(query == NULL || query->reply != REPLY_UNKNOWN)
	{
		// Nothing to be done here
		unlock_shm();
		return;
	}

	// Determine if this reply is an exact match for the queried domain
	const int domainID = query->domainID;

	// Get domain pointer
	domainsData* domain = getDomain(domainID, true);
	if(domain == NULL)
	{
		// Memory error, skip reply
		unlock_shm();
		return;
	}

	// Check if this domain matches exactly
	const bool isExactMatch = strcmp_escaped(name, getstr(domain->domainpos));

	if((flags & F_CONFIG) && isExactMatch && !query->flags.complete)
	{
		// Answered from local configuration, might be a wildcard or user-provided

		// Answered from a custom (user provided) cache file or because
		// we're the authorative DNS server (e.g. DHCP server and this
		// is our own domain)
		query_set_status(query, QUERY_CACHE);

		// Save reply type and update individual reply counters
		query_set_reply(flags, addr, query, response);

		// Hereby, this query is now fully determined
		query->flags.complete = true;
	}
	else if((flags & F_FORWARD) && isExactMatch)
	{
		// Only proceed if query is not already known
		// to have been blocked by Quad9
		if(query->status != QUERY_EXTERNAL_BLOCKED_IP &&
		   query->status != QUERY_EXTERNAL_BLOCKED_NULL &&
		   query->status != QUERY_EXTERNAL_BLOCKED_NXRA)
		{
			// Save reply type and update individual reply counters
			query_set_reply(flags, addr, query, response);

			// Detect if returned IP indicates that this query was blocked
			const enum query_status new_status = detect_blocked_IP(flags, addr, query, domain);

			// Update status of this query if detected as external blocking
			if(new_status != query->status)
			{
				clientsData *client = getClient(query->clientID, true);
				if(client != NULL)
					query_blocked(query, domain, client, new_status);
			}
		}
	}
	else if(flags & F_REVERSE)
	{
		// isExactMatch is not used here as the PTR is special.
		// Example:
		// Question: PTR 8.8.8.8
		// will lead to:
		//   domain->domain = 8.8.8.8.in-addr.arpa
		// and will return
		//   name = google-public-dns-a.google.com
		// Hence, isExactMatch is always false

		// Save reply type and update individual reply counters
		query_set_reply(flags, addr, query, response);
	}
	else if(isExactMatch && !query->flags.complete)
	{
		logg("*************************** unknown REPLY ***************************");
		print_flags(flags);
	}

	unlock_shm();
}

static enum query_status detect_blocked_IP(const unsigned short flags, const union all_addr *addr, const queriesData *query, const domainsData *domain)
{
	// Compare returned IP against list of known blocking splash pages

	if (!addr)
	{
		return query->status;
	}

	// First, we check if we want to skip this result even before comparing against the known IPs
	if(flags & F_HOSTS || flags & F_REVERSE)
	{
		// Skip replies which originated locally. Otherwise, we would
		// count gravity.list blocked queries as externally blocked.
		// Also: Do not mark responses of PTR requests as externally blocked.
		if(config.debug & DEBUG_QUERIES)
		{
			const char *cause = (flags & F_HOSTS) ? "origin is HOSTS" : "query is PTR";
			logg("Skipping detection of external blocking IP for ID %i as %s", query->id, cause);
		}

		// Return early, do not compare against known blocking page IP addresses below
		return query->status;
	}

	// If received one of the following IPs as reply, OpenDNS
	// (Cisco Umbrella) blocked this query
	// See https://support.opendns.com/hc/en-us/articles/227986927-What-are-the-Cisco-Umbrella-Block-Page-IP-Addresses-
	// for a full list of these IP addresses
	in_addr_t ipv4Addr = ntohl(addr->addr4.s_addr);
	in_addr_t ipv6Addr = ntohl(addr->addr6.s6_addr32[3]);
	// Check for IP block 146.112.61.104 - 146.112.61.110
	if((flags & F_IPV4) && ipv4Addr >= 0x92703d68 && ipv4Addr <= 0x92703d6e)
	{
		if(config.debug & DEBUG_QUERIES)
		{
			char answer[ADDRSTRLEN]; answer[0] = '\0';
			inet_ntop(AF_INET, addr, answer, ADDRSTRLEN);
			logg("Upstream responded with known blocking page (IPv4), ID %i:\n\t\"%s\" -> \"%s\"",
			     query->id, getstr(domain->domainpos), answer);
		}

		// Update status
		return QUERY_EXTERNAL_BLOCKED_IP;
	}
	// Check for IP block :ffff:146.112.61.104 - :ffff:146.112.61.110
	else if(flags & F_IPV6 &&
	        addr->addr6.s6_addr32[0] == 0 &&
	        addr->addr6.s6_addr32[1] == 0 &&
	        addr->addr6.s6_addr32[2] == 0xffff0000 &&
	        ipv6Addr >= 0x92703d68 && ipv6Addr <= 0x92703d6e)
	{
		if(config.debug & DEBUG_QUERIES)
		{
			char answer[ADDRSTRLEN]; answer[0] = '\0';
			inet_ntop(AF_INET6, addr, answer, ADDRSTRLEN);
			logg("Upstream responded with known blocking page (IPv6), ID %i:\n\t\"%s\" -> \"%s\"",
			     query->id, getstr(domain->domainpos), answer);
		}

		// Update status
		return QUERY_EXTERNAL_BLOCKED_IP;
	}

	// If upstream replied with 0.0.0.0 or ::,
	// we assume that it filtered the reply as
	// nothing is reachable under these addresses
	else if(flags & F_IPV4 && ipv4Addr == 0)
	{
		if(config.debug & DEBUG_QUERIES)
		{
			logg("Upstream responded with 0.0.0.0, ID %i:\n\t\"%s\" -> \"0.0.0.0\"",
			     query->id, getstr(domain->domainpos));
		}

		// Update status
		return QUERY_EXTERNAL_BLOCKED_NULL;
	}
	else if(flags & F_IPV6 &&
	        addr->addr6.s6_addr32[0] == 0 &&
	        addr->addr6.s6_addr32[1] == 0 &&
	        addr->addr6.s6_addr32[2] == 0 &&
	        addr->addr6.s6_addr32[3] == 0)
	{
		if(config.debug & DEBUG_QUERIES)
		{
			logg("Upstream responded with ::, ID %i:\n\t\"%s\" -> \"::\"",
			     query->id, getstr(domain->domainpos));
		}

		// Update status
		return QUERY_EXTERNAL_BLOCKED_NULL;
	}

	// Nothing happened here
	return query->status;
}

void _FTL_cache(const unsigned int flags, const char *name, const union all_addr *addr,
                const char *arg, const int id, const char* file, const int line)
{
	// Save that this query got answered from cache

	// If domain is "pi.hole", we skip this query
	// We compare case-insensitive here
	if(strcasecmp(name, "pi.hole") == 0)
	{
		return;
	}

	// Debug logging
	if(config.debug & DEBUG_QUERIES)
	{
		// Obtain destination IP address if available for this query type
		char dest[ADDRSTRLEN]; dest[0] = '\0';
		if(addr)
		{
			inet_ntop((flags & F_IPV4) ? AF_INET : AF_INET6, addr, dest, ADDRSTRLEN);
		}
		logg("**** got cache answer for %s / %s / %s (ID %i, %s:%i)", name, dest, arg, id, file, line);
		print_flags(flags);
	}

	// Get response time
	struct timeval response;
	gettimeofday(&response, 0);

	// Lock shared memory
	lock_shm();

	if(((flags & F_HOSTS) && (flags & F_IMMORTAL)) ||
	   ((flags & F_NAMEP) && (flags & F_DHCP)) ||
	   (flags & F_FORWARD) ||
	   (flags & F_REVERSE) ||
	   (flags & F_RRNAME))
	{
		// Local list: /etc/hosts, /etc/pihole/local.list, etc.
		// or
		// DHCP server reply
		// or
		// cached answer to previously forwarded request

		// Determine requesttype
		if((flags & F_HOSTS) || // local.list, hostname.list, /etc/hosts and others
		  ((flags & F_NAMEP) && (flags & F_DHCP)) || // DHCP server reply
		   (flags & F_FORWARD) || // cached answer to previously forwarded request
		   (flags & F_REVERSE) || // cached answer to reverse request (PTR)
		   (flags & F_RRNAME)) // cached answer to TXT query
		{
			// We can handle this here
		}
		else
		{
			logg("*************************** unknown CACHE reply (1) ***************************");
			print_flags(flags);
			unlock_shm();
			return;
		}

		// Search query in FTL's query data
		const int queryID = findQueryID(id);
		if(queryID < 0)
		{
			// This may happen e.g. if the original query was a PTR query or "pi.hole"
			// as we ignore them altogether
			unlock_shm();
			return;
		}

		// Get query pointer
		queriesData *query = getQuery(queryID, true);

		// Skip this query if already marked as complete
		// Use short-circuit evaluation to check query if query is NULL
		if(query == NULL || query->flags.complete)
		{
			unlock_shm();
			return;
		}

		// Set status of this query
		query_set_status(query, QUERY_CACHE);

		domainsData *domain = getDomain(query->domainID, true);
		if(domain == NULL)
		{
			unlock_shm();
			return;
		}

		// Detect if returned IP indicates that this query was blocked
		const enum query_status new_status = detect_blocked_IP(flags, addr, query, domain);

		// Update status of this query if detected as external blocking
		if(new_status != query->status)
		{
			clientsData *client = getClient(query->clientID, true);
			if(client != NULL)
				query_blocked(query, domain, client, new_status);
		}

		// Save reply type and update individual reply counters
		query_set_reply(flags, addr, query, response);

		// Hereby, this query is now fully determined
		query->flags.complete = true;
	}
	else
	{
		logg("*************************** unknown CACHE reply (2) ***************************");
		print_flags(flags);
	}
	unlock_shm();
}

static void query_blocked(queriesData* query, domainsData* domain, clientsData* client, const enum query_status new_status)
{
	// Get response time
	struct timeval response;
	gettimeofday(&response, 0);
<<<<<<< HEAD
	query_set_reply(blocking_flags, NULL, query, response);
=======
	int blocking_flags = 0;
	save_reply_type(blocking_flags, NULL, query, response);
>>>>>>> 5aceaafc

	// Adjust counters if we recorded a non-blocking status
	if(query->status == QUERY_FORWARDED)
	{
		// Get forward pointer
		upstreamsData* upstream = getUpstream(query->upstreamID, true);
		if(upstream != NULL)
			upstream->count--;
	}
	else if(is_blocked(query->status))
	{
		// Already a blocked query, no need to change anything
		return;
	}

	// Count as blocked query
	if(domain != NULL)
		domain->blockedcount++;
	if(client != NULL)
		change_clientcount(client, 0, 1, -1, 0);

	// Update status
	query_set_status(query, new_status);
	query->flags.blocked = true;
}

void _FTL_dnssec(const int status, const int id, const char* file, const int line)
{
	// Process DNSSEC result for a domain

	// Lock shared memory
	lock_shm();

	// Search for corresponding query identified by ID
	const int queryID = findQueryID(id);
	if(queryID < 0)
	{
		// This may happen e.g. if the original query was an unhandled query type
		unlock_shm();
		return;
	}

	// Get query pointer
	queriesData* query = getQuery(queryID, true);
	if(query == NULL)
	{
		// Memory error, skip this DNSSEC details
		unlock_shm();
		return;
	}

	// Debug logging
	if(config.debug & DEBUG_QUERIES)
	{
		// Get domain pointer
		const domainsData* domain = getDomain(query->domainID, true);
		if(domain != NULL)
		{
			logg("**** got DNSSEC details for %s: %i (ID %i, %s:%i)", getstr(domain->domainpos), status, id, file, line);
		}
	}

	// Iterate through possible values
	if(status == STAT_SECURE)
		query->dnssec = DNSSEC_SECURE;
	else if(status == STAT_INSECURE)
		query->dnssec = DNSSEC_INSECURE;
	else
		query->dnssec = DNSSEC_BOGUS;

	// Unlock shared memory
	unlock_shm();
}

void _FTL_upstream_error(const unsigned int rcode, const int id, const char* file, const int line)
{
	// Process upstream errors
	// Queries with error are those where the RCODE
	// in the DNS header is neither NOERROR nor NXDOMAIN.

	// Lock shared memory
	lock_shm();

	// Search for corresponding query identified by ID
	const int queryID = findQueryID(id);
	if(queryID < 0)
	{
		// This may happen e.g. if the original query was an unhandled query type
		unlock_shm();
		return;
	}

	// Get query pointer
	queriesData* query = getQuery(queryID, true);
	if(query == NULL)
	{
		// Memory error, skip this query
		unlock_shm();
		return;
	}

	// Translate dnsmasq's rcode into something we can use
	const char *rcodestr = NULL;
	switch(rcode)
	{
		case SERVFAIL:
			rcodestr = "SERVFAIL";
			query->reply = REPLY_SERVFAIL;
			break;
		case REFUSED:
			rcodestr = "REFUSED";
			query->reply = REPLY_REFUSED;
			break;
		case NOTIMP:
			rcodestr = "NOT IMPLEMENTED";
			query->reply = REPLY_NOTIMP;
			break;
		default:
			rcodestr = "UNKNOWN";
			query->reply = REPLY_OTHER;
			break;
	}

	// Debug logging
	if(config.debug & DEBUG_QUERIES)
	{
		// Get domain pointer
		const domainsData* domain = getDomain(query->domainID, true);

		// Get domain name
		const char *domainname;
		if(domain != NULL)
			domainname = getstr(domain->domainpos);
		else
			domainname = "<cannot access domain struct>";

		logg("**** got error report for %s: %s (ID %i, %s:%i)", domainname, rcodestr, id, file, line);

		if(query->reply == REPLY_OTHER)
		{
			logg("Unknown rcode = %i", rcode);
		}
	}

	// Unlock shared memory
	unlock_shm();
}

void _FTL_header_analysis(const unsigned char header4, const unsigned int rcode, const int id, const char* file, const int line)
{
	// Analyze DNS header bits

	// Check if RA bit is unset in DNS header and rcode is NXDOMAIN
	// If the response code (rcode) is NXDOMAIN, we may be seeing a response from
	// an externally blocked query. As they are not always accompany a necessary
	// SOA record, they are not getting added to our cache and, therefore,
	// FTL_reply() is never getting called from within the cache routines.
	// Hence, we have to store the necessary information about the NXDOMAIN
	// reply already here.
	if((header4 & 0x80) || rcode != NXDOMAIN)
	{
		// RA bit is set or rcode is not NXDOMAIN
		return;
	}

	// Lock shared memory
	lock_shm();

	// Search for corresponding query identified by ID
	const int queryID = findQueryID(id);
	if(queryID < 0)
	{
		// This may happen e.g. if the original query was an unhandled query type
		unlock_shm();
		return;
	}

	// Get query pointer
	queriesData* query = getQuery(queryID, true);
	if(query == NULL)
	{
		// Memory error, skip this query
		unlock_shm();
		return;
	}

	// Get domain pointer
	domainsData *domain = getDomain(query->domainID, true);
	if(domain == NULL)
	{
		// Memory error, skip this query
		unlock_shm();
		return;
	}

	// Possible debugging information
	if(config.debug & DEBUG_QUERIES)
	{
		// Get domain name
		const char *domainname;
		if(domain != NULL)
			domainname = getstr(domain->domainpos);
		else
			domainname = "<cannot access domain struct>";

		logg("**** %s externally blocked (ID %i, FTL %i, %s:%i)", domainname, id, queryID, file, line);
	}

	// Get response time
	struct timeval response;
	gettimeofday(&response, 0);

	// Store query as externally blocked
	clientsData *client = getClient(query->clientID, true);
	if(client != NULL)
		query_blocked(query, domain, client, QUERY_EXTERNAL_BLOCKED_NXRA);

	// Store reply type as replied with NXDOMAIN
	query_set_reply(F_NEG | F_NXDOMAIN, NULL, query, response);

	// Unlock shared memory
	unlock_shm();
}

void print_flags(const unsigned int flags)
{
	// Debug function, listing resolver flags in clear text
	// e.g. "Flags: F_FORWARD F_NEG F_IPV6"

	// Only print flags if corresponding debugging flag is set
	if(!(config.debug & DEBUG_FLAGS))
		return;

	char *flagstr = calloc(sizeof(flagnames) + 1, sizeof(char));
	for (unsigned int i = 0; i < (sizeof(flagnames) / sizeof(*flagnames)); i++)
		if (flags & (1u << i))
			strcat(flagstr, flagnames[i]);
	logg("     Flags: %s", flagstr);
	free(flagstr);
}

static const char *reply_status_str[QUERY_REPLY_MAX] = {
	"UNKNOWN",
	"NODATA",
	"NXDOMAIN",
	"CNAME",
	"IP",
	"DOMAIN",
	"RRNAME",
	"SERVFAIL",
	"REFUSED",
	"NOTIMP",
	"OTHER"
};

static void query_set_reply(const unsigned int flags, const union all_addr *addr,
                            queriesData* query, const struct timeval response)
{
	// Iterate through possible values
	if(flags & F_NEG || force_next_DNS_reply == NXDOMAIN)
	{
		if(flags & F_NXDOMAIN)
			// NXDOMAIN
			query->reply = REPLY_NXDOMAIN;
		else
			// NODATA(-IPv6)
			query->reply = REPLY_NODATA;
	}
	else if(flags & F_CNAME)
		// <CNAME>
		query->reply = REPLY_CNAME;
	else if(flags & F_REVERSE)
		// reserve lookup
		query->reply = REPLY_DOMAIN;
	else if(flags & F_RRNAME)
		// TXT query
		query->reply = REPLY_RRNAME;
	else if((flags & F_RCODE && addr != NULL) || force_next_DNS_reply == REFUSED)
	{
		if((addr != NULL && addr->log.rcode == REFUSED)
		   || force_next_DNS_reply == REFUSED )
		{
			// REFUSED query
			query->reply = REPLY_REFUSED;
		}
		else if(addr != NULL && addr->log.rcode == SERVFAIL)
		{
			// SERVFAIL query
			query->reply = REPLY_SERVFAIL;
		}
	}
	else
	{
		// Valid IP
		query->reply = REPLY_IP;
	}

	if(config.debug & DEBUG_QUERIES)
		logg("Set reply to %s (%d)", reply_status_str[query->reply], query->reply);

	counters->reply[query->reply]++;

	// Save response time (relative time)
	query->response = converttimeval(response) -
	                            query->response;
}

void FTL_fork_and_bind_sockets(struct passwd *ent_pw)
{
	// Going into daemon mode involves storing the
	// PID of the generated child process. If FTL
	// is asked to stay in foreground, we just save
	// the PID of the current process in the PID file
	if(daemonmode)
		go_daemon();
	else
		savepid();

	// Handle real-time signals in this process (and its children)
	// Helper processes are already split from the main instance
	// so they will not listen to real-time signals
	handle_realtime_signals();

	// We will use the attributes object later to start all threads in
	// detached mode
	pthread_attr_t attr;
	// Initialize thread attributes object with default attribute values
	pthread_attr_init(&attr);

	// Start TELNET IPv4 thread
	if(pthread_create( &threads[TELNETv4], &attr, telnet_listening_thread_IPv4, NULL ) != 0)
	{
		logg("Unable to open IPv4 telnet listening thread. Exiting...");
		exit(EXIT_FAILURE);
	}

	// Start TELNET IPv6 thread
	if(pthread_create( &threads[TELNETv6], &attr, telnet_listening_thread_IPv6, NULL ) != 0)
	{
		logg("Unable to open IPv6 telnet listening thread. Exiting...");
		exit(EXIT_FAILURE);
	}

	// Start SOCKET thread
	if(pthread_create( &threads[SOCKET], &attr, socket_listening_thread, NULL ) != 0)
	{
		logg("Unable to open Unix socket listening thread. Exiting...");
		exit(EXIT_FAILURE);
	}

	// Start database thread if database is used
	if(pthread_create( &threads[DB], &attr, DB_thread, NULL ) != 0)
	{
		logg("Unable to open database thread. Exiting...");
		exit(EXIT_FAILURE);
	}

	// Start thread that will stay in the background until garbage
	// collection needs to be done
	if(pthread_create( &threads[GC], &attr, GC_thread, NULL ) != 0)
	{
		logg("Unable to open GC thread. Exiting...");
		exit(EXIT_FAILURE);
	}

	// Start thread that will stay in the background until host names
	// needs to be resolved
	if(pthread_create( &threads[DNSclient], &attr, DNSclient_thread, NULL ) != 0)
	{
		logg("Unable to open DNS client thread. Exiting...");
		exit(EXIT_FAILURE);
	}

	// Chown files if FTL started as user root but a dnsmasq config
	// option states to run as a different user/group (e.g. "nobody")
	if(getuid() == 0)
	{
		// Only print this and change ownership of shmem objects when
		// we're actually dropping root (user/group my be set to root)
		if(ent_pw != NULL && ent_pw->pw_uid != 0)
		{
			logg("INFO: FTL is going to drop from root to user %s (UID %d)",
			     ent_pw->pw_name, (int)ent_pw->pw_uid);
			if(chown(FTLfiles.log, ent_pw->pw_uid, ent_pw->pw_gid) == -1)
				logg("Setting ownership (%i:%i) of %s failed: %s (%i)",
				ent_pw->pw_uid, ent_pw->pw_gid, FTLfiles.log, strerror(errno), errno);
			if(chown(FTLfiles.FTL_db, ent_pw->pw_uid, ent_pw->pw_gid) == -1)
				logg("Setting ownership (%i:%i) of %s failed: %s (%i)",
				ent_pw->pw_uid, ent_pw->pw_gid, FTLfiles.FTL_db, strerror(errno), errno);
			chown_all_shmem(ent_pw);
		}
		else
		{
			logg("INFO: FTL is running as root");
		}
	}
	else
	{
		uid_t uid;
		struct passwd *current_user;
		if ((current_user = getpwuid(uid = geteuid())) != NULL)
			logg("INFO: FTL is running as user %s (UID %d)",
			     current_user->pw_name, (int)current_user->pw_uid);
		else
			logg("INFO: Failed to obtain information about FTL user");
	}

	// Obtain DNS port from dnsmasq daemon
	config.dns_port = daemon->port;
}

// int cache_inserted, cache_live_freed are defined in dnsmasq/cache.c
void getCacheInformation(const int *sock)
{
	ssend(*sock,"cache-size: %i\ncache-live-freed: %i\ncache-inserted: %i\n",
	            daemon->cachesize,
	            daemon->metrics[METRIC_DNS_CACHE_LIVE_FREED],
	            daemon->metrics[METRIC_DNS_CACHE_INSERTED]);
	// cache-size is obvious
	// It means the resolver handled <cache-inserted> names lookups that
	// needed to be sent to upstream servers and that <cache-live-freed>
	// was thrown out of the cache before reaching the end of its
	// time-to-live, to make room for a newer name.
	// For <cache-live-freed>, smaller is better. New queries are always
	// cached. If the cache is full with entries which haven't reached
	// the end of their time-to-live, then the entry which hasn't been
	// looked up for the longest time is evicted.
}

void FTL_forwarding_retried(const struct server *serv, const int oldID, const int newID, const bool dnssec)
{
	// Forwarding to upstream server failed

	if(oldID == newID)
	{
		if(config.debug & DEBUG_QUERIES)
			logg("%d: Ignoring self-retry", oldID);
		return;
	}

	// Lock shared memory
	lock_shm();

	// Try to obtain destination IP address if available
	char dest[ADDRSTRLEN];
	in_port_t upstreamPort = 53;
	dest[0] = '\0';
	if(serv != NULL)
	{
		if(serv->addr.sa.sa_family == AF_INET)
		{
			inet_ntop(AF_INET, &serv->addr.in.sin_addr, dest, ADDRSTRLEN);
			upstreamPort = ntohs(serv->addr.in.sin_port);
		}
		else
		{
			inet_ntop(AF_INET6, &serv->addr.in6.sin6_addr, dest, ADDRSTRLEN);
			upstreamPort = ntohs(serv->addr.in6.sin6_port);
		}
	}

	// Convert upstream to lower case
	char *upstreamIP = strdup(dest);
	strtolower(upstreamIP);

	// Get upstream ID
	const int upstreamID = findUpstreamID(upstreamIP, upstreamPort);

	// Possible debugging information
	if(config.debug & DEBUG_QUERIES)
	{
		logg("**** RETRIED query %i as %i to %s (ID %i)",
		     oldID, newID, dest, upstreamID);
	}

	// Get upstream pointer
	upstreamsData* upstream = getUpstream(upstreamID, true);

	// Update counter
	if(upstream != NULL)
		upstream->failed++;

	// Search for corresponding query identified by ID
	// Retried DNSSEC queries are ignored, we have to flag themselves (newID)
	// Retried normal queries take over, we have to flag the original query (oldID)
	const int queryID = findQueryID(dnssec ? newID : oldID);
	if(queryID >= 0)
	{
		// Get query pointer
		queriesData* query = getQuery(queryID, true);

		// Set retried status
		if(query != NULL)
		{
			if(dnssec)
			{
				// There is no point in retrying the query when
				// we've already got an answer to this query,
				// but we're awaiting keys for DNSSEC
				// validation. We're retrying the DNSSEC query
				// instead
				query_set_status(query, QUERY_RETRIED_DNSSEC);
			}
			else
			{
				// Normal query retry due to answer not arriving
				// soon enough at the requestor
				query_set_status(query, QUERY_RETRIED);
			}
		}
	}

	// Clean up and unlock shared memory
	free(upstreamIP);
	unlock_shm();
	return;
}

static unsigned long __attribute__((const)) converttimeval(const struct timeval time)
{
	// Convert time from struct timeval into units
	// of 10*milliseconds
	return time.tv_sec*10000 + time.tv_usec/100;
}

unsigned int FTL_extract_question_flags(struct dns_header *header, const size_t qlen)
{
	// Create working pointer
	unsigned char *p = (unsigned char *)(header+1);
	uint16_t qtype, qclass;

	// Go through the questions
	for (uint16_t i = ntohs(header->qdcount); i != 0; i--)
	{
		// Prime dnsmasq flags
		int flags = RCODE(header) == NXDOMAIN ? F_NXDOMAIN : 0;

		// Extract name from this question
		char name[MAXDNAME];
		if (!extract_name(header, qlen, &p, name, 1, 4))
			break; // bad packet, go to fallback solution

		// Extract query type
		GETSHORT(qtype, p);
		GETSHORT(qclass, p);

		// Only further analyze IN questions here (not CHAOS, etc.)
		if (qclass != C_IN)
			continue;

		// Very simple decision: If the question is AAAA, the reply
		// should be IPv6. We use IPv4 in all other cases
		if(qtype == T_AAAA)
			flags |= F_IPV6;
		else
			flags |= F_IPV4;

		// Debug logging if enabled
		if(config.debug & DEBUG_QUERIES)
		{
			char *qtype_str = querystr(NULL, qtype);
			logg("CNAME header: Question was <IN> %s %s", qtype_str, name);
		}

		return flags;
	}

	// Fall back to IPv4 (type A) when for the unlikely event that we cannot
	// find any questions in this header
	if(config.debug & DEBUG_QUERIES)
		logg("CNAME header: No valid IN question found in header");

	return F_IPV4;
}

// Called when a (forked) TCP worker is terminated by receiving SIGALRM
// We close the dedicated database connection this client had opened
// to avoid dangling database locks
volatile atomic_flag worker_already_terminating = ATOMIC_FLAG_INIT;
void FTL_TCP_worker_terminating(bool finished)
{
	if(dnsmasq_debug)
	{
		// Nothing to be done here, forking does not happen in debug mode
		return;
	}

	if(atomic_flag_test_and_set(&worker_already_terminating))
	{
		logg("TCP worker already terminating!");
		return;
	}

	// Possible debug logging
	if(config.debug != 0)
	{
		const char *reason = finished ? "client disconnected" : "timeout";
		logg("TCP worker terminating (%s)", reason);
	}

	if(main_pid() == getpid())
	{
		// If this is not really a fork (e.g. in debug mode), we don't
		// actually close gravity here
		return;
	}

	// Close dedicated database connections of this fork
	gravityDB_close();
}

// Called when a (forked) TCP worker is created
// FTL forked to handle TCP connections with dedicated (forked) workers
// SQLite3's mentions that carrying an open database connection across a
// fork() can lead to all kinds of locking problems as SQLite3 was not
// intended to work under such circumstances. Doing so may easily lead
// to ending up with a corrupted database.
void FTL_TCP_worker_created(const int confd)
{
	if(dnsmasq_debug)
	{
		// Nothing to be done here, TCP worker forking does not happen
		// in debug mode
		return;
	}

	// Print this if any debug setting is enabled
	if(config.debug != 0)
	{
		// Get peer IP address (client)
		char peer_ip[ADDRSTRLEN] = { 0 };
		union mysockaddr peer_sockaddr = {{ 0 }};
		socklen_t peer_len = sizeof(union mysockaddr);
		if (getpeername(confd, (struct sockaddr *)&peer_sockaddr, &peer_len) != -1)
		{
			union all_addr peer_addr = {{ 0 }};
			if (peer_sockaddr.sa.sa_family == AF_INET6)
				peer_addr.addr6 = peer_sockaddr.in6.sin6_addr;
			else
				peer_addr.addr4 = peer_sockaddr.in.sin_addr;
			inet_ntop(peer_sockaddr.sa.sa_family, &peer_addr, peer_ip, ADDRSTRLEN);
		}

		// Get local IP address (interface)
		char local_ip[ADDRSTRLEN] = { 0 };
		union mysockaddr iface_sockaddr = {{ 0 }};
		socklen_t iface_len = sizeof(union mysockaddr);
		if(getsockname(confd, (struct sockaddr *)&iface_sockaddr, &iface_len) != -1)
		{
			union all_addr iface_addr = {{ 0 }};
			if (iface_sockaddr.sa.sa_family == AF_INET6)
				iface_addr.addr6 = iface_sockaddr.in6.sin6_addr;
			else
				iface_addr.addr4 = iface_sockaddr.in.sin_addr;
			inet_ntop(iface_sockaddr.sa.sa_family, &iface_addr, local_ip, ADDRSTRLEN);
		}

		// Print log
		logg("TCP worker forked for client %s on interface %s with IP %s", peer_ip, next_iface.name, local_ip);
	}

	if(main_pid() == getpid())
	{
		// If this is not really a fork (e.g. in debug mode), we don't
		// actually re-open gravity or close sockets here
		return;
	}

	// Reopen gravity database handle in this fork as the main process's
	// handle isn't valid here
	if(config.debug != 0)
		logg("Reopening Gravity database for this fork");
	gravityDB_forked();

	// Children inherit file descriptors from their parents
	// We don't need them in the forks, so we clean them up
	if(config.debug != 0)
		logg("Closing Telnet socket for this fork");
	close_telnet_socket();
	if(config.debug != 0)
		logg("Closing Unix socket for this fork");
	close_unix_socket(false);
}

bool FTL_unlink_DHCP_lease(const char *ipaddr)
{
	struct dhcp_lease *lease;
	union all_addr addr;
	const time_t now = dnsmasq_time();

	// Try to extract IP address
	if (inet_pton(AF_INET, ipaddr, &addr.addr4) > 0)
	{
		lease = lease_find_by_addr(addr.addr4);
	}
#ifdef HAVE_DHCP6
	else if (inet_pton(AF_INET6, ipaddr, &addr.addr6) > 0)
	{
		lease = lease6_find_by_addr(&addr.addr6, 128, 0);
	}
#endif
	else
	{
		return false;
	}

	// If a lease exists for this IP address, we unlink it and immediately
	// update the lease file to reflect the removal of this lease
	if (lease)
	{
		// Unlink the lease for dnsmasq's database
		lease_prune(lease, now);
		// Update the lease file
		lease_update_file(now);
		// Argument force == 0 ensures the DNS records are only updated
		// when unlinking the lease above actually changed something
		// (variable lease.c:dns_dirty is used here)
		lease_update_dns(0);
	}

	// Return success
	return true;
}

void FTL_query_in_progress(const int id)
{
	// Query (possibly from new source), but the same query may be in
	// progress from another source.

	// Lock shared memory
	lock_shm();

	// Search for corresponding query identified by ID
	const int queryID = findQueryID(id);
	if(queryID < 0)
	{
		// This may happen e.g. if the original query was an unhandled query type
		unlock_shm();
	}

	// Get query pointer
	queriesData* query = getQuery(queryID, true);
	if(query == NULL)
	{
		// Memory error, skip this DNSSEC details
		unlock_shm();
		return;
	}

	// Debug logging
	if(config.debug & DEBUG_QUERIES)
	{
		// Get domain pointer
		const domainsData* domain = getDomain(query->domainID, true);
		if(domain != NULL)
		{
			logg("**** query for %s is already in progress (ID %i)", getstr(domain->domainpos), id);
		}
	}

	// Store status
	query_set_status(query, QUERY_IN_PROGRESS);

	// Unlock shared memory
	unlock_shm();
}

void FTL_multiple_replies(const int id, int *firstID)
{
	// We are in the loop that iterates over all aggregated queries for the same
	// type + domain. Every query will receive the reply here so we need to
	// update the original queries to set their status

	// Don't process self-duplicates
	if(*firstID == id)
		return;

	// Skip if the original query was not found in FTL's memory
	if(*firstID == -2)
		return;

	// Lock shared memory
	lock_shm();

	// Search for corresponding query identified by ID
	const int queryID = findQueryID(id);
	if(queryID < 0)
	{
		// This may happen e.g. if the original query was an unhandled query type
		unlock_shm();
		*firstID = -2;
		return;
	}

	if(*firstID == -1)
	{
		// This is not yet a duplicate, we just store the ID
		// of the successful reply here so we can get it quicker
		// during the next loop iterations
		unlock_shm();
		*firstID = queryID;
		return;
	}

	// Get (read-only) pointer of the query that contains all relevant
	// information (all others are mere duplicates and were only added to the
	// list of duplicates rather than havong been forwarded on their own)
	const queriesData* source_query = getQuery(*firstID, true);
	// Get query pointer of duplicated reply
	queriesData* duplicated_query = getQuery(queryID, true);

	if(duplicated_query == NULL || source_query == NULL)
	{
		// Memory error, skip this duplicate
		unlock_shm();
		return;
	}

	// Debug logging
	if(config.debug & DEBUG_QUERIES)
	{
		logg("**** sending reply %d also to %d", *firstID, queryID);
	}

	// Copy relevant information over
	duplicated_query->reply = source_query->reply;
	duplicated_query->dnssec = source_query->dnssec;
	duplicated_query->flags.complete = true;
	duplicated_query->CNAME_domainID = source_query->CNAME_domainID;

	// The original query may have been blocked during CNAME inspection,
	// correct status in this case
	if(source_query->status != QUERY_FORWARDED)
		query_set_status(duplicated_query, source_query->status);

	// Unlock shared memory
	unlock_shm();
}<|MERGE_RESOLUTION|>--- conflicted
+++ resolved
@@ -42,19 +42,19 @@
 // Eventqueue routines
 #include "events.h"
 
-
+// Private prototypes
 static void print_flags(const unsigned int flags);
 static void query_set_reply(const unsigned int flags, const union all_addr *addr,
                             queriesData* query, const struct timeval response);
 static unsigned long converttimeval(const struct timeval time) __attribute__((const));
-<<<<<<< HEAD
-static enum query_status detect_blocked_IP(const unsigned short flags, const union all_addr *addr, const queriesData *query, const domainsData *domain);
-static void prepare_blocking_metadata(void);
-=======
-static void detect_blocked_IP(const unsigned short flags, const union all_addr *addr, const int queryID);
-static void query_externally_blocked(const int queryID, const unsigned char status);
->>>>>>> 5aceaafc
-static void query_blocked(queriesData* query, domainsData* domain, clientsData* client, const unsigned char new_status);
+static enum query_status detect_blocked_IP(const unsigned short flags,
+                                           const union all_addr *addr,
+                                           const queriesData *query,
+                                           const domainsData *domain);
+static void query_blocked(queriesData* query,
+                          domainsData* domain,
+                          clientsData* client,
+                          const unsigned char new_status);
 
 // Static blocking metadata
 static union all_addr null_addrp = {{ 0 }};
@@ -1433,14 +1433,10 @@
 static void query_blocked(queriesData* query, domainsData* domain, clientsData* client, const enum query_status new_status)
 {
 	// Get response time
+	int blocking_flags = 0;
 	struct timeval response;
 	gettimeofday(&response, 0);
-<<<<<<< HEAD
 	query_set_reply(blocking_flags, NULL, query, response);
-=======
-	int blocking_flags = 0;
-	save_reply_type(blocking_flags, NULL, query, response);
->>>>>>> 5aceaafc
 
 	// Adjust counters if we recorded a non-blocking status
 	if(query->status == QUERY_FORWARDED)
