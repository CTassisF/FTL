--- conflicted
+++ resolved
@@ -4,13 +4,10 @@
     apt-get update && \
     apt-get install -y --no-install-recommends nettle-dev:armhf gcc-arm-linux-gnueabihf libc6-dev-armhf-cross \
         make file wget netcat-traditional sqlite3 git ca-certificates ssh libcap-dev:armhf
-<<<<<<< HEAD
-=======
 
 # Install ghr for GitHub Releases: https://github.com/tcnksm/ghr
 RUN wget https://github.com/tcnksm/ghr/releases/download/v0.12.0/ghr_v0.12.0_linux_amd64.tar.gz && \
     tar -xzf ghr_*_linux_amd64.tar.gz && \
     mv ghr_*_linux_amd64/ghr /usr/bin/ghr
->>>>>>> 0dbe3b70
 
 ENV CC arm-linux-gnueabihf-gcc